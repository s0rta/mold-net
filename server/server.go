--- conflicted
+++ resolved
@@ -13,15 +13,14 @@
 	"lieu/util"
 )
 
-<<<<<<< HEAD
 type RequestHandler struct {
 	config types.Config
 	db     *sql.DB
-=======
+}
+
 type TemplateView struct {
 	SiteName string
 	Data     interface{}
->>>>>>> 5fa91061
 }
 
 type SearchData struct {
@@ -36,69 +35,37 @@
 
 type AboutData struct {
 	DomainCount  int
-	InstanceName string
+	WebringName  string
 	PageCount    string
 	TermCount    string
 	FilteredLink string
 	RingLink     string
 }
 
-type ListData struct {
-	Title string
-	URLs  []types.PageData
-}
-
 const useURLTitles = true
 
-<<<<<<< HEAD
-var indexView = template.Must(template.ParseFiles("html/index-template.html"))
-var aboutView = template.Must(template.ParseFiles("html/about-template.html"))
-var listView = template.Must(template.ParseFiles("html/list-template.html"))
-var searchResultsView = template.Must(template.ParseFiles("html/search-template.html"))
-
-func (h RequestHandler) searchRoute(res http.ResponseWriter, req *http.Request) {
-=======
 var templates = template.Must(template.ParseFiles(
 	"html/head.html", "html/nav.html", "html/footer.html",
 	"html/about.html", "html/index.html", "html/list.html", "html/search.html", "html/webring.html"))
 
-func searchRoute(res http.ResponseWriter, req *http.Request, config types.Config, db *sql.DB) {
->>>>>>> 5fa91061
+func (h RequestHandler) searchRoute(res http.ResponseWriter, req *http.Request) {
 	var query string
 	view := &TemplateView{}
 
 	if req.Method == http.MethodGet {
 		params := req.URL.Query()
-<<<<<<< HEAD
 		if words, exists := params["q"]; exists && words[0] != "" {
-            query = words[0]
-        }
+			query = words[0]
+		}
 	}
 
-    if len(query) == 0 {
-		var empty interface{}
-		err := indexView.Execute(res, empty)
-		util.Check(err)
+	if len(query) == 0 {
+		view.Data = SearchData{}
+		h.renderView(res, "index", view)
 		return
 	}
 
 	pages := database.SearchWordsByScore(h.db, util.Inflect(strings.Fields(query)))
-=======
-		words, exists := params["q"]
-		if !exists || words[0] == "" {
-			view.Data = SearchData{}
-			renderView(res, config, "index", view)
-			return
-		}
-		query = words[0]
-	} else {
-		view.Data = SearchData{}
-		renderView(res, config, "index", view)
-		return
-	}
-
-	pages := database.SearchWordsByScore(db, util.Inflect(strings.Fields(query)))
->>>>>>> 5fa91061
 
 	if useURLTitles {
 		for i, pageData := range pages {
@@ -109,60 +76,34 @@
 		}
 	}
 
-<<<<<<< HEAD
-	data := SearchData{
+	view.Data = SearchData{
 		Query: query,
 		Pages: pages,
 	}
-	err := searchResultsView.Execute(res, data)
-	util.Check(err)
+	h.renderView(res, "search", view)
 }
 
 func (h RequestHandler) aboutRoute(res http.ResponseWriter, req *http.Request) {
+	view := &TemplateView{}
+
 	pageCount := util.Humanize(database.GetPageCount(h.db))
 	wordCount := util.Humanize(database.GetWordCount(h.db))
 	domainCount := database.GetDomainCount(h.db)
 
-	data := AboutData{
-		InstanceName: h.config.General.Name,
-=======
-	view.Data = SearchData{
-		Query: query,
-		Pages: pages,
-	}
-	renderView(res, config, "search", view)
-}
-
-func aboutRoute(res http.ResponseWriter, req *http.Request, config types.Config, db *sql.DB) {
-	view := &TemplateView{}
-
-	pageCount := util.Humanize(database.GetPageCount(db))
-	wordCount := util.Humanize(database.GetWordCount(db))
-	domainCount := database.GetDomainCount(db)
-
 	view.Data = AboutData{
-		InstanceName: config.General.Name,
->>>>>>> 5fa91061
+		WebringName:  h.config.General.Name,
 		DomainCount:  domainCount,
 		PageCount:    pageCount,
 		TermCount:    wordCount,
 		FilteredLink: "/filtered",
 		RingLink:     h.config.General.URL,
 	}
-<<<<<<< HEAD
-	err := aboutView.Execute(res, data)
-	util.Check(err)
+	h.renderView(res, "about", view)
 }
 
 func (h RequestHandler) filteredRoute(res http.ResponseWriter, req *http.Request) {
-=======
+	view := &TemplateView{}
 
-	renderView(res, config, "about", view)
-}
-
-func filteredRoute(res http.ResponseWriter, req *http.Request, config types.Config, db *sql.DB) {
-	view := &TemplateView{}
->>>>>>> 5fa91061
 	var URLs []types.PageData
 	for _, domain := range util.ReadList(h.config.Crawler.BannedDomains, "\n") {
 		u, err := url.Parse(domain)
@@ -173,61 +114,33 @@
 		p := types.PageData{Title: domain, URL: u.String()}
 		URLs = append(URLs, p)
 	}
+
 	view.Data = ListData{
 		Title: "Filtered Domains",
 		URLs:  URLs,
 	}
-<<<<<<< HEAD
-	err := listView.Execute(res, data)
-	util.Check(err)
+	h.renderView(res, "list", view)
 }
 
 func (h RequestHandler) randomRoute(res http.ResponseWriter, req *http.Request) {
 	link := database.GetRandomPage(h.db)
 	http.Redirect(res, req, link, http.StatusSeeOther)
-=======
-	renderView(res, config, "list", view)
 }
 
-func randomRoute(res http.ResponseWriter, req *http.Request, config types.Config, db *sql.DB) {
-	link := database.GetRandomPage(db)
-	http.Redirect(res, req, link, http.StatusSeeOther)
-}
-
-func renderView(res http.ResponseWriter, config types.Config, tmpl string, view *TemplateView) {
-	view.SiteName = config.General.Name
+func (h RequestHandler) renderView(res http.ResponseWriter, tmpl string, view *TemplateView) {
+	view.SiteName = h.config.General.Name
 	errTemp := templates.ExecuteTemplate(res, tmpl+".html", view)
 	util.Check(errTemp)
->>>>>>> 5fa91061
 }
 
 func Serve(config types.Config) {
 	db := database.InitDB(config.Data.Database)
-<<<<<<< HEAD
 	handler := RequestHandler{config: config, db: db}
 
 	http.HandleFunc("/about", handler.aboutRoute)
 	http.HandleFunc("/", handler.searchRoute)
 	http.HandleFunc("/random", handler.randomRoute)
 	http.HandleFunc("/filtered", handler.filteredRoute)
-=======
-
-	http.HandleFunc("/", func(res http.ResponseWriter, req *http.Request) {
-		searchRoute(res, req, config, db)
-	})
-
-	http.HandleFunc("/about", func(res http.ResponseWriter, req *http.Request) {
-		aboutRoute(res, req, config, db)
-	})
-
-	http.HandleFunc("/random", func(res http.ResponseWriter, req *http.Request) {
-		randomRoute(res, req, config, db)
-	})
-
-	http.HandleFunc("/filtered", func(res http.ResponseWriter, req *http.Request) {
-		filteredRoute(res, req, config, db)
-	})
->>>>>>> 5fa91061
 
 	fileserver := http.FileServer(http.Dir("html/assets/"))
 	http.Handle("/assets/", http.StripPrefix("/assets/", fileserver))
